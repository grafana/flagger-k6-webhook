--- conflicted
+++ resolved
@@ -2,11 +2,7 @@
 name: k6-loadtester
 description: Flagger webhook using k6 to do load testing of the canary before rolling out traffic
 type: application
-<<<<<<< HEAD
-version: 0.0.3
-=======
 version: 1.0.0
->>>>>>> 72ff806b
 appVersion: "0.1.1"
 sources:
   - https://github.com/grafana/flagger-k6-webhook
