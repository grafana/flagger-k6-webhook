--- conflicted
+++ resolved
@@ -2,11 +2,7 @@
 name: k6-loadtester
 description: Flagger webhook using k6 to do load testing of the canary before rolling out traffic
 type: application
-<<<<<<< HEAD
-version: 0.0.2
-=======
 version: 1.0.0
->>>>>>> 2f411f4c
 appVersion: "0.1.1"
 sources:
   - https://github.com/grafana/flagger-k6-webhook
@@ -20,10 +16,5 @@
   - name: julienduchesne
 annotations:
   artifacthub.io/changes: |-
-<<<<<<< HEAD
     - kind: added
-      description: Initial release
-=======
-    - kind: updated
-      description: Support initContainers and arbitrary volumes
->>>>>>> 2f411f4c
+      description: Initial release